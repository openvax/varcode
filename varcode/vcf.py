--- conflicted
+++ resolved
@@ -43,10 +43,7 @@
         include_info=True,
         chunk_size=10 ** 5,
         max_variants=None,
-<<<<<<< HEAD
-=======
         sort_key=variant_ascending_position_sort_key,
->>>>>>> 189ba0b2
         distinct=True):
     """
     Load reference name and Variant objects from the given VCF filename.
@@ -92,15 +89,11 @@
     max_variants : int, optional
         If specified, return only the first max_variants variants.
 
-<<<<<<< HEAD
-    distinct : bool
-=======
     sort_key : fn
         Function which maps each element to a sorting criterion.
         Set to None to not to sort the variants.
 
     distinct : boolean, default True
->>>>>>> 189ba0b2
         Don't keep repeated variants
     """
 
@@ -134,10 +127,7 @@
                 include_info=include_info,
                 chunk_size=chunk_size,
                 max_variants=max_variants,
-<<<<<<< HEAD
-=======
                 sort_key=sort_key,
->>>>>>> 189ba0b2
                 distinct=distinct)
         finally:
             logger.info("Removing temporary file: %s", filename)
@@ -187,13 +177,9 @@
         variant_kwargs={
             'ensembl': genome,
             'allow_extended_nucleotides': allow_extended_nucleotides},
-<<<<<<< HEAD
         variant_collection_kwargs={
+            'sort_key': sort_key,
             'distinct': distinct})
-=======
-        variant_collection_kwargs={'sort_key': sort_key, 'distinct': distinct})
-
->>>>>>> 189ba0b2
 
 def load_vcf_fast(*args, **kwargs):
     """
