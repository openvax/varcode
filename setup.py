--- conflicted
+++ resolved
@@ -41,11 +41,7 @@
     setup(
         name='varcode',
         packages=['varcode'],
-<<<<<<< HEAD
-        version="0.2.2",
-=======
-        version="0.0.2",
->>>>>>> de7b6d57
+        version="0.2.3",
         description="Variant annotation in Python",
         long_description=readme,
         url="https://github.com/hammerlab/varcode",
@@ -63,17 +59,10 @@
         install_requires=[
             'numpy >=1.7, <2.0',
             'pandas>=0.13.1',
-<<<<<<< HEAD
             'pyensembl >=0.6.5, <0.7.0',
             'biopython',
             'pyvcf',
             'memoized_property',
             'pysam >=0.8.2.1',
-=======
-            'pyensembl>=0.5.11',
-            'biopython',
-            'pyvcf',
-            'memoized_property'
->>>>>>> de7b6d57
         ],
     )